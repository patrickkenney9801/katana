# cython: cdivision = True

from galois.shmem cimport *
from galois.graphs cimport LC_CSR_Graph_Directed_uint32_t_void
from cython.operator cimport preincrement

ctypedef atomic[uint32_t] atomuint32_t

ctypedef LC_CSR_Graph[uint32_t, void, dummy_true] Graph_CSR

# Cython bug: using a nested class from a previous typedef doesn't
# work for the time being. Instead, the full template specialization
# must be used to get the member type.
ctypedef LC_CSR_Graph[uint32_t, void, dummy_true].GraphNode GNodeCSR

cdef void printValue(Graph_CSR *g):
    cdef unsigned long numNodes = g[0].size()
    cdef uint32_t *data
    print("Number of nodes:", numNodes)
    for n in range(numNodes):
        data = &g[0].getData(n)
        print("\t", data[0])

##############################################################################
## Bfs implementation
###########################################################################
#
# Initialization for BFS
#
cdef void Initialize(Graph_CSR *g, unsigned long source):
    cdef unsigned long numNodes = g[0].size()
    cdef:
        LC_CSR_Graph[uint32_t, void, dummy_true].edge_iterator ii
        LC_CSR_Graph[uint32_t, void, dummy_true].edge_iterator ei
        uint32_t *data
    for n in range(numNodes):
        data = &g.getData(n)
        if(n == source):
            data[0] = 0
        else:
            data[0] = numNodes


#
# BFS Operator to be executed on each Graph node
#
cdef void bfs_operator(Graph_CSR *g, bool *work_done, GNodeCSR n, UserContext[GNodeCSR] &ctx) nogil:
    cdef:
        uint32_t *src_data
        uint32_t *dst_data
    src_data = &g.getData(n)
    edges = g.edges(n)
    for ii in edges:
        dst_data = &g.getData(g.getEdgeDst(ii))
        if src_data[0] > dst_data[0] + 1:
            src_data[0] = dst_data[0] + 1
            work_done[0] = 1

cdef void bfs_pull_topo(Graph_CSR *graph):
    cdef bool work_done = 1
    cdef Timer T
    rounds = 0;
    while(work_done):
        rounds += 1;
        with nogil:
            T.start()
            work_done = 0
            for_each(iterate(graph[0]),
                     bind_leading(&bfs_operator, graph, &work_done), no_pushes())#,
                     #loopname("name1"))
            T.stop()


#
# BFS sync operator to be executed on each Graph node
#
cdef void bfs_sync_operator(Graph_CSR *g, InsertBag[GNodeCSR] *next, int nextLevel, GNodeCSR n) nogil:
    cdef:
        uint32_t *src_data
        uint32_t *dst_data
        uint32_t numNodes = g.size()
        GNodeCSR dst
    src_data = &g.getData(n)
    edges = g.edges(n)
    for ii in edges:
        dst = g.getEdgeDst(ii)
        dst_data = &g.getData(dst)
        if dst_data[0] == numNodes:
            dst_data[0] = nextLevel
            next.push(dst)

cdef void bfs_sync(Graph_CSR *graph, GNodeCSR source):
    cdef:
        Timer T
        InsertBag[GNodeCSR] curr, next
        uint32_t nextLevel = 0;

    next.push(source)
    T.start()
    while(not next.empty()):
        curr.swap(next)
        next.clear()
        nextLevel += 1;
        with nogil:
            do_all(iterate(curr),
                     bind_leading(&bfs_sync_operator, graph, &next, nextLevel), no_pushes(), steal(),
                     loopname("bfs_sync"))
    T.stop()

cdef void not_visited_operator(Graph_CSR *graph, atomuint32_t *notVisited, GNodeCSR n):
    cdef:
        uint32_t *data
        uint32_t numNodes = graph[0].size()
    data = &graph.getData(n)
    if (data[0] >= numNodes):
        notVisited[0].fetch_add(1)

cdef void max_dist_operator(Graph_CSR *graph, GReduceMax[uint32_t] *maxDist , GNodeCSR n):
    cdef:
        uint32_t *data
        uint32_t numNodes = graph[0].size()
    data = &graph.getData(n)
    if(data[0] < numNodes):
        maxDist.update(data[0])


def verify_bfs(LC_CSR_Graph_Directed_uint32_t_void graph_py, unsigned int source_i):
    cdef:
        atomuint32_t notVisited
        uint32_t *data
        GReduceMax[uint32_t] maxDist
        Graph_CSR *graph = &graph_py.underlying
        GNodeCSR source = <GNodeCSR> source_i

    data = &graph.getData(source)
    if data[0] is not 0:
        print("ERROR: source has non-zero dist value ==", data[0])

    notVisited.store(0)
    with nogil:
        do_all(iterate(graph[0]),
                bind_leading(&not_visited_operator, graph, &notVisited), no_pushes(), steal(),
                loopname("not_visited_op"))

    if notVisited.load() > 0:
        print(notVisited.load(), " unvisited nodes; this is an error if graph is strongly connected")

    with nogil:
        do_all(iterate(graph[0]),
                bind_leading(&max_dist_operator, graph, &maxDist), no_pushes(), steal(),
                loopname("not_visited_op"))

    print("Max distance:", maxDist.reduce())

#
# Main callsite for Bfs
#        
<<<<<<< HEAD
def bfs(int numThreads, unsigned long source, string filename):
    ## Hack: Need a better way to initialize shared
    ## memory runtime.
    sys = new SharedMemSys()
    cdef int new_numThreads = setActiveThreads(numThreads)
    if new_numThreads != numThreads:
        print("Warning, using fewer threads than requested")
    
    print("Using {0} thread(s).".format(new_numThreads))
    cdef Graph_CSR graph
    
    ## Read the CSR format of graph
    ## directly from disk.
    graph.readGraphFromGRFile(filename)
    gPrint(b"Using Source Node: ", source, b"\n");
    Initialize(&graph, source)
    #printValue(&graph)
    #bfs_pull_topo(&graph)
    bfs_sync(&graph, <GNodeCSR>source)
    verify_bfs(&graph, <GNodeCSR>source)
    gPrint(b"Node 1 has dist : ", graph.getData(1), b"\n")
=======
def bfs(LC_CSR_Graph_Directed_uint32_t_void graph, unsigned int source):
    Initialize(&graph.underlying, source)
    bfs_sync(&graph.underlying, <GNodeCSR>source)
    # verify_bfs(&graph.underlying, <GNodeCSR>source)
>>>>>>> 3bcfc5c6
    

<|MERGE_RESOLUTION|>--- conflicted
+++ resolved
@@ -155,33 +155,9 @@
 #
 # Main callsite for Bfs
 #        
-<<<<<<< HEAD
-def bfs(int numThreads, unsigned long source, string filename):
-    ## Hack: Need a better way to initialize shared
-    ## memory runtime.
-    sys = new SharedMemSys()
-    cdef int new_numThreads = setActiveThreads(numThreads)
-    if new_numThreads != numThreads:
-        print("Warning, using fewer threads than requested")
-    
-    print("Using {0} thread(s).".format(new_numThreads))
-    cdef Graph_CSR graph
-    
-    ## Read the CSR format of graph
-    ## directly from disk.
-    graph.readGraphFromGRFile(filename)
-    gPrint(b"Using Source Node: ", source, b"\n");
-    Initialize(&graph, source)
-    #printValue(&graph)
-    #bfs_pull_topo(&graph)
-    bfs_sync(&graph, <GNodeCSR>source)
-    verify_bfs(&graph, <GNodeCSR>source)
-    gPrint(b"Node 1 has dist : ", graph.getData(1), b"\n")
-=======
 def bfs(LC_CSR_Graph_Directed_uint32_t_void graph, unsigned int source):
     Initialize(&graph.underlying, source)
     bfs_sync(&graph.underlying, <GNodeCSR>source)
     # verify_bfs(&graph.underlying, <GNodeCSR>source)
->>>>>>> 3bcfc5c6
     
 
