--- conflicted
+++ resolved
@@ -692,11 +692,7 @@
               //}
           }
 
-<<<<<<< HEAD
-          using namespace Galois::Runtime::WorkList;
-=======
           using namespace Galois::WorkList;
->>>>>>> 5c21ff6a
           typedef dChunkedFIFO<64> dChunk;
           typedef ChunkedFIFO<64> Chunk;
           typedef OrderedByIntegerMetric<Indexer,dChunk> OBIM;
