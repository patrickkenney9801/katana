--- conflicted
+++ resolved
@@ -191,15 +191,9 @@
 
     template<typename GTy>
     bool operator()(GTy& graph, typename GTy::GraphNode src, typename GTy::GraphNode dst, typename GTy::edge_data_reference) {
-<<<<<<< HEAD
-      SNode& sdata = graph.getData(src, Galois::MethodFlag::NONE);
-      SNode& ddata = graph.getData(dst, Galois::MethodFlag::NONE);
-      float oldValue = ddata.dependencies.atomicIncrement(sdata.dependencies);
-=======
       SNode& sdata = graph.getData(src, Galois::MethodFlag::UNPROTECTED);
       SNode& ddata = graph.getData(dst, Galois::MethodFlag::UNPROTECTED);
       float oldValue = ddata.dependencies.atomicIncrement(sdata.dependencies.read());
->>>>>>> 6392637a
       return oldValue == 0.0;
     }
   };
