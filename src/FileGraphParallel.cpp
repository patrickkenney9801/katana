--- conflicted
+++ resolved
@@ -22,7 +22,7 @@
  *
  * @author Donald Nguyen <ddn@cs.utexas.edu>
  */
-#include "Galois/Runtime/ParallelWork.h"
+#include "Galois/Galois.h"
 #include "Galois/Graph/FileGraph.h"
 
 #include <pthread.h>
@@ -30,11 +30,7 @@
 namespace Galois {
 namespace Graph {
 
-<<<<<<< HEAD
-struct FileGraphAllocator {
-=======
 class FileGraphAllocator {
->>>>>>> 4113c1e4
   pthread_mutex_t& lock;
   pthread_cond_t& cond;
   FileGraph* self;
@@ -42,10 +38,7 @@
   unsigned maxPackages;
   volatile unsigned& count;
 
-<<<<<<< HEAD
-=======
 public:
->>>>>>> 4113c1e4
   FileGraphAllocator(pthread_mutex_t& l, pthread_cond_t& c, FileGraph* s, size_t ss, unsigned m, volatile unsigned& cc): 
     lock(l), cond(c), self(s), sizeofEdgeData(ss), maxPackages(m), count(cc) { }
 
