cmake_minimum_required(VERSION 3.13)

project(Galois)

list(APPEND CMAKE_MODULE_PATH "${CMAKE_CURRENT_SOURCE_DIR}/cmake/Modules")

include(GNUInstallDirs)

file(STRINGS config/version.txt GALOIS_VERSION)
string(REGEX REPLACE "[ \t\n]" "" GALOIS_VERSION ${GALOIS_VERSION})
string(REGEX REPLACE "([0-9]+)\\.([0-9]+)\\.([0-9]+)" "\\1" GALOIS_VERSION_MAJOR ${GALOIS_VERSION})
string(REGEX REPLACE "([0-9]+)\\.([0-9]+)\\.([0-9]+)" "\\2" GALOIS_VERSION_MINOR ${GALOIS_VERSION})
string(REGEX REPLACE "([0-9]+)\\.([0-9]+)\\.([0-9]+)" "\\3" GALOIS_VERSION_PATCH ${GALOIS_VERSION})
set(GALOIS_COPYRIGHT_YEAR "2018") # Also in COPYRIGHT

if(NOT CMAKE_BUILD_TYPE)
  message(STATUS "No build type selected, default to Release")
  # cmake default flags with relwithdebinfo is -O2 -g
  # cmake default flags with release is -O3 -DNDEBUG
  set(CMAKE_BUILD_TYPE "Release")
endif()

###### Options (alternatively pass as options to cmake -DName=Value) ######
###### Distributed-heterogeneous features ######
set(ENABLE_DIST_GALOIS OFF CACHE BOOL "Enable distributed features")
set(ENABLE_HETERO_GALOIS OFF CACHE BOOL "Enable heterogeneous features")
set(USE_LCI OFF CACHE BOOL "Use LCI network runtime instead of MPI")
set(USE_BARE_MPI OFF CACHE BOOL "Use MPI directly (no dedicated network-runtime thread)")
set(CUDA_CAPABILITY "3.7,6.1" CACHE STRING "Comma-separated CUDA capability version numbers")
set(REPORT_COMM_STATS OFF CACHE BOOL "Report more detailed statistics of communication")
set(REPORT_PER_ROUND_STATS OFF CACHE BOOL "Report statistics of each round of execution")
set(NUM_TEST_GPUS "0" CACHE STRING "Number of test GPUs to use (on a single machine) for running the tests.")
###### General features ######
set(USE_VTUNE OFF CACHE BOOL "Use VTune for profiling")
set(USE_PAPI OFF CACHE BOOL "Use PAPI counters for profiling")
set(USE_HPCTK OFF CACHE BOOL "Use HPCToolKit for profiling")
set(USE_STRICT_CONFIG OFF CACHE BOOL "Instead of falling back gracefully, fail")
set(USE_SANITIZER OFF CACHE BOOL "Use address and memory sanatizer")
set(GRAPH_LOCATION "" CACHE PATH "Location of inputs for tests if downloaded/stored separately.")
set(CXX_CLANG_TIDY "" CACHE STRING "Semi-colon list specifying clang-tidy command and arguments")
set(CMAKE_CXX_COMPILER_LAUNCHER "" CACHE STRING "Semi-colon list specifying command to wrap compiler invocations (e.g., ccache)")
set(USE_ARCH native CACHE STRING "Optimize for a specific processor architecture ('none' to disable)")

# This option is automatically handled by CMake.
# It makes add_library build a shared lib unless STATIC is explicitly specified.
# Putting this here is mostly just a placeholder so people know it's an option.
# Currently this is really only intended to change anything for the libgalois_shmem target.
set(BUILD_SHARED_LIBS OFF CACHE BOOL "Build shared libraries")

# Enable iss specific options; should be OFF in the general release; all guarded by USE_EXP
set(USE_EXP OFF CACHE BOOL "Use experimental features")
set(USE_DIST_EXP OFF CACHE BOOL "Use experimental features in distributed branch")
set(USE_HTM OFF CACHE BOOL "Use HTM")
set(USE_PROF OFF CACHE BOOL "Use profiling specific features")
set(USE_EMBEDDED_REVISION ON CACHE BOOL "Embed revision numbers")

# Enable cross compilation for specific architectures: For eg. -march=knl for knl architecture
set(USE_ARCH native CACHE STRING "Use specific architecture for cross compilation (Default : native)")

set(NUM_TEST_THREADS "" CACHE STRING "Maximum number of threads to use when running tests (default: number of physical cores)")

if(NOT NUM_TEST_THREADS)
  cmake_host_system_information(RESULT NUM_TEST_THREADS QUERY NUMBER_OF_PHYSICAL_CORES)
endif()
if(NUM_TEST_THREADS LESS_EQUAL 0)
  set(NUM_TEST_THREADS 1)
endif()

if(ENABLE_HETERO_GALOIS)
  set(USE_ARCH none)
endif()

###### Configure (users don't need to go beyond here) ######

include(CTest)

###### Configure compiler ######

# generate compile_commands.json
set(CMAKE_EXPORT_COMPILE_COMMANDS ON)

set(CMAKE_CXX_STANDARD 17)
set(CMAKE_CXX_STANDARD_REQUIRED ON)
set(CMAKE_CXX_EXTENSIONS OFF) #...without compiler extensions like gnu++11
set(CMAKE_POSITION_INDEPENDENT_CODE ON)

# Always include debug info
add_compile_options("$<$<COMPILE_LANGUAGE:CXX>:-g>")

# GCC
if(CMAKE_CXX_COMPILER_ID STREQUAL "GNU")
  if(CMAKE_CXX_COMPILER_VERSION VERSION_LESS 7)
    message(FATAL_ERROR "gcc must be version 7 or higher. Found ${CMAKE_CXX_COMPILER_VERSION}.")
  endif()

  add_compile_options("$<$<COMPILE_LANGUAGE:CXX>:-Wall;-Wextra;-Werror>")

  if(CMAKE_CXX_COMPILER_VERSION VERSION_GREATER_EQUAL 7 AND CMAKE_CXX_COMPILER_VERSION VERSION_LESS 8)
    # GCC-{6,7} is a too imprecise
    add_compile_options("$<$<COMPILE_LANGUAGE:CXX>:-Wno-unused-but-set-variable>")
  elseif(CMAKE_CXX_COMPILER_VERSION VERSION_GREATER_EQUAL 9)
    # Avoid warnings from boost::counting_iterator
    add_compile_options("$<$<COMPILE_LANGUAGE:CXX>:-Wno-deprecated-copy>")
    # Avoid warnings from openmpi
    add_compile_options("$<$<COMPILE_LANGUAGE:CXX>:-Wno-cast-function-type>")
  endif()

  # Removing unused parameters conflicts with readability rules
  add_compile_options("$<$<COMPILE_LANGUAGE:CXX>:-Wno-unused-parameter>")
endif()

if(CMAKE_CXX_COMPILER_ID STREQUAL "Clang")
  if(CMAKE_CXX_COMPILER_VERSION VERSION_LESS 7)
    message(FATAL_ERROR "clang must be version 7 or higher. Found ${CMAKE_CXX_COMPILER_VERSION}.")
  endif()

<<<<<<< HEAD
=======
  add_compile_options("$<$<COMPILE_LANGUAGE:CXX>:-Wall;-Wextra;-Werror>")

>>>>>>> 543e8b8a
  if(CMAKE_CXX_COMPILER_VERSION VERSION_GREATER_EQUAL 10)
    # Avoid warnings from boost::counting_iterator
    add_compile_options("$<$<COMPILE_LANGUAGE:CXX>:-Wno-deprecated-copy>")
  endif()

  add_compile_options("$<$<COMPILE_LANGUAGE:CXX>:-fcolor-diagnostics;-Wno-unused-parameter>")
endif()

if(CMAKE_CXX_COMPILER_ID STREQUAL "AppleClang")
  add_compile_options("$<$<COMPILE_LANGUAGE:CXX>:-Wall;-Wextra;-Werror>")

  add_compile_options("$<$<COMPILE_LANGUAGE:CXX>:-Wno-unused-parameter>")
endif()

if(CMAKE_CXX_COMPILER_ID STREQUAL "Intel")
  if(CMAKE_CXX_COMPILER_VERSION VERSION_LESS 19.0.1)
    message(FATAL_ERROR "icpc must be 19.0.1 or higher. Found ${CMAKE_CXX_COMPILER_VERSION}.")
  endif()

  # Avoid warnings when using noinline for methods defined inside class defintion.
  add_compile_options("$<$<COMPILE_LANGUAGE:CXX>:-wd2196>")
endif()

if(CYGWIN)
  message(STATUS "On Cygwin")
  add_definitions(-U__STRICT_ANSI__)
endif()

# Enable architecture-specific optimizations
include(CheckArchFlags)
if(ARCH_FLAGS_FOUND)
  add_compile_options("$<$<COMPILE_LANGUAGE:CXX>:${ARCH_CXX_FLAGS}>")
  add_compile_options("$<$<COMPILE_LANGUAGE:C>:${ARCH_C_FLAGS}>")
  add_link_options(${ARCH_LINK_FLAGS})
endif()

if(USE_SANITIZER)
  add_compile_options("$<$<COMPILE_LANGUAGE:CXX>:-fsanitize=address;-fno-omit-frame-pointer;-fno-optimize-sibling-calls>")
endif()

if(CXX_CLANG_TIDY)
  set(CMAKE_CXX_CLANG_TIDY ${CXX_CLANG_TIDY} "-header-filter=.*${PROJECT_SOURCE_DIR}.*")
  # Ignore warning flags intended for the CXX program. This only works because
  # the two compilers we care about, clang and gcc, both understand
  # -Wno-unknown-warning-option.
  add_compile_options("$<$<COMPILE_LANGUAGE:CXX>:-Wno-unknown-warning-option>")
endif()

###### Configure features ######

if(ENABLE_HETERO_GALOIS)
  set(ENABLE_DIST_GALOIS ON)
endif()

if(USE_EXP)
  set(USE_VTUNE ON)
  set(USE_PAPI ON)
  include_directories("libgalois/experimental/include")
  include_directories("lonestar/include/pangolin")
  if(ENABLE_DIST_GALOIS)
    include_directories("libgluon/experimental/include")
  endif()

  find_package(OpenMP)
  if(OPENMP_FOUND)
    add_compile_options("$<$<COMPILE_LANGUAGE:CXX>:${OpenMP_CXX_FLAGS}>")
    add_compile_options("$<$<COMPILE_LANGUAGE:C>:${OpenMP_CXX_FLAGS}>")
  endif()

  find_package(TBB)
  if(TBB_FOUND)
    include_directories(${TBB_INCLUDE_DIRS})
  endif()

  find_package(CBLAS)
  if(CBLAS_FOUND)
    include_directories(${BLAS_INCLUDE_DIRS})
  endif()

  if(USE_PROF)
    add_definitions(-DGALOIS_USE_PROF)
  endif()

  if(USE_EMBEDDED_REVISION)
    include(GetGitVersion)
    set(GALOIS_USE_EMBEDDED_REVISION on)
  endif()

  if(USE_HTM)
    if(CMAKE_CXX_COMPILER_ID STREQUAL "XL")
      add_compile_options("$<$<COMPILE_LANGUAGE:CXX>:-qtm;-qsmp=speculative>")
      set(GALOIS_USE_HTM on)
      set(GALOIS_USE_SEQ_ONLY on)
    else()
      message(FATAL_ERROR "Hardware transactional memory not supported")
    endif()
  endif()

endif()

if(USE_VTUNE)
  set(VTune_ROOT /opt/intel/vtune_amplifier)
  find_package(VTune REQUIRED)
  include_directories(${VTune_INCLUDE_DIRS})
  add_definitions(-DGALOIS_USE_VTUNE)
endif()

if(USE_PAPI)
  if (PAPI_ROOT STREQUAL "")
    set(PAPI_ROOT /usr)
  endif()
  find_package(PAPI REQUIRED)
  include_directories(${PAPI_INCLUDE_DIRS})
  add_definitions(-DGALOIS_USE_PAPI)
endif()

find_package(Threads REQUIRED)

include(CheckMmap)

include(CheckHugePages)
if(NOT HAVE_HUGEPAGES AND USE_STRICT_CONFIG)
  message(FATAL_ERROR "Need huge pages")
endif()

find_package(Boost 1.58.0 REQUIRED COMPONENTS serialization iostreams)

find_package(LLVM REQUIRED CONFIG)
if("${LLVM_PACKAGE_VERSION}" VERSION_LESS "7")
  message(FATAL_ERROR "LLVM 7 or greater is required.")
endif()
if(NOT DEFINED LLVM_ENABLE_RTTI)
  message(FATAL_ERROR "Could not determine if LLVM has RTTI enabled.")
endif()
if(NOT ${LLVM_ENABLE_RTTI})
  message(FATAL_ERROR "Galois requires a build of LLVM that includes RTTI. Most package managers do this already, but if you built LLVM from source you need to configure it with `-DLLVM_ENABLE_RTTI=ON`")
endif()
target_include_directories(LLVMSupport INTERFACE ${LLVM_INCLUDE_DIRS})

include(CheckEndian)

###### Test Inputs ######

if(GRAPH_LOCATION)
  message(STATUS "Using graph location ${GRAPH_LOCATION}")
  set(BASEINPUT "${GRAPH_LOCATION}")
elseif(EXISTS /net/ohm/export/iss/inputs)
  set(BASEINPUT /net/ohm/export/iss/inputs)
  MESSAGE(STATUS "Using graph location /net/ohm/export/iss/inputs")
else()
  set(BASEINPUT "${PROJECT_BINARY_DIR}/inputs")
  message(STATUS "Use 'make input' to download inputs in the build directory")
endif()

###### Source finding ######

add_custom_target(lib)
add_custom_target(apps)

# Core libraries (lib)
add_subdirectory(libtsuba)
add_subdirectory(libgalois)
if (ENABLE_DIST_GALOIS)
  find_package(MPI REQUIRED)
  add_subdirectory(libdist)
  add_subdirectory(libcusp)
  add_subdirectory(libgluon)
endif()
if (ENABLE_HETERO_GALOIS)
  enable_language(CUDA)
  string(REPLACE "." "" GENCODES ${CUDA_CAPABILITY})
  string(REPLACE "," ";" GENCODES ${GENCODES})
  foreach(GENCODE ${GENCODES})
    add_compile_options("$<$<COMPILE_LANGUAGE:CUDA>:-gencode=arch=compute_${GENCODE},code=sm_${GENCODE}>")
  endforeach()

  add_subdirectory(libgpu)
endif()
add_subdirectory(libpangolin)

# Applications (apps)
add_subdirectory(lonestar)
if (ENABLE_DIST_GALOIS)
  add_subdirectory(lonestardist)
endif()
add_subdirectory(lonestarmine)

add_subdirectory(scripts)
add_subdirectory(inputs)
add_subdirectory(tools)

if(USE_DIST_EXP)
  add_subdirectory(lonestardist/experimental)
  add_subdirectory(lonestardist/experimental/resilience)
  add_subdirectory(lonestardist/experimental/on_demand)
endif()

if(USE_EXP)
  add_subdirectory(lonestar/experimental)
endif(USE_EXP)

###### Documentation ######

find_package(Doxygen)
if(DOXYGEN_FOUND)
  #TODO: double check the list of directories here
  set(DOXYFILE_SOURCE_DIR "${CMAKE_CURRENT_SOURCE_DIR}/docs\" \"${CMAKE_CURRENT_SOURCE_DIR}/libcusp\" \"${CMAKE_CURRENT_SOURCE_DIR}/libdist\" \"${CMAKE_CURRENT_SOURCE_DIR}/libgalois\" \"${CMAKE_CURRENT_SOURCE_DIR}/libgluon")
  configure_file(${CMAKE_CURRENT_SOURCE_DIR}/Doxyfile.in
     ${CMAKE_CURRENT_BINARY_DIR}/Doxyfile.in @ONLY)
  add_custom_target(doc ${DOXYGEN_EXECUTABLE}
     ${CMAKE_CURRENT_BINARY_DIR}/Doxyfile.in WORKING_DIRECTORY
     ${CMAKE_CURRENT_BINARY_DIR})
endif()

###### Installation ######

include(CMakePackageConfigHelpers)
write_basic_package_version_file(
  ${CMAKE_CURRENT_BINARY_DIR}/GaloisConfigVersion.cmake
  VERSION ${GALOIS_VERSION}
  COMPATIBILITY SameMajorVersion
)
configure_package_config_file(
  cmake/GaloisConfig.cmake.in
  ${CMAKE_CURRENT_BINARY_DIR}/GaloisConfig.cmake
  INSTALL_DESTINATION "${CMAKE_INSTALL_LIBDIR}/cmake/Galois"
  PATH_VARS CMAKE_INSTALL_INCLUDEDIR CMAKE_INSTALL_LIBDIR CMAKE_INSTALL_BINDIR
)
install(
  FILES "${CMAKE_CURRENT_BINARY_DIR}/GaloisConfigVersion.cmake" "${CMAKE_CURRENT_BINARY_DIR}/GaloisConfig.cmake"
  DESTINATION "${CMAKE_INSTALL_LIBDIR}/cmake/Galois"
  COMPONENT dev
)
install(
  EXPORT GaloisTargets
  NAMESPACE Galois::
  DESTINATION "${CMAKE_INSTALL_LIBDIR}/cmake/Galois"
  COMPONENT dev
)

###### Distribution ######

set(CPACK_GENERATOR "TGZ")
set(CPACK_ARCHIVE_COMPONENT_INSTALL ON)
set(CPACK_RESOURCE_FILE_LICENSE "${CMAKE_CURRENT_SOURCE_DIR}/COPYRIGHT")
set(CPACK_RESOURCE_FILE_README "${CMAKE_CURRENT_SOURCE_DIR}/README.md")
set(CPACK_PACKAGE_VERSION_MAJOR ${GALOIS_VERSION_MAJOR})
set(CPACK_PACKAGE_VERSION_MINOR ${GALOIS_VERSION_MINOR})
set(CPACK_PACKAGE_VERSION_PATCH ${GALOIS_VERSION_PATCH})
include(CPack)<|MERGE_RESOLUTION|>--- conflicted
+++ resolved
@@ -114,11 +114,8 @@
     message(FATAL_ERROR "clang must be version 7 or higher. Found ${CMAKE_CXX_COMPILER_VERSION}.")
   endif()
 
-<<<<<<< HEAD
-=======
   add_compile_options("$<$<COMPILE_LANGUAGE:CXX>:-Wall;-Wextra;-Werror>")
 
->>>>>>> 543e8b8a
   if(CMAKE_CXX_COMPILER_VERSION VERSION_GREATER_EQUAL 10)
     # Avoid warnings from boost::counting_iterator
     add_compile_options("$<$<COMPILE_LANGUAGE:CXX>:-Wno-deprecated-copy>")
