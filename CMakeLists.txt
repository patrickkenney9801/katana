--- conflicted
+++ resolved
@@ -107,8 +107,7 @@
 add_compile_options("$<$<COMPILE_LANGUAGE:CXX>:-g;-Wall;-Wextra;-Werror>")
 
 # GCC
-<<<<<<< HEAD
-if(CMAKE_CXX_COMPILER_ID MATCHES "GNU")
+if(CMAKE_CXX_COMPILER_ID STREQUAL "GNU")
   if(CMAKE_CXX_COMPILER_VERSION VERSION_LESS 7)
     message(FATAL_ERROR "gcc must be version 7 or higher. Found ${CMAKE_CXX_COMPILER_VERSION}.")
   endif()
@@ -123,23 +122,6 @@
     add_compile_options("$<$<COMPILE_LANGUAGE:CXX>:-Wno-cast-function-type>")
   endif()
 
-=======
-if(CMAKE_CXX_COMPILER_ID STREQUAL "GNU")
-  if(CMAKE_CXX_COMPILER_VERSION VERSION_LESS 7)
-    message(FATAL_ERROR "gcc must be version 7 or higher. Found ${CMAKE_CXX_COMPILER_VERSION}.")
-  endif()
-
-  if(CMAKE_CXX_COMPILER_VERSION VERSION_GREATER_EQUAL 7 AND CMAKE_CXX_COMPILER_VERSION VERSION_LESS 8)
-    # GCC-{6,7} is a too imprecise
-    add_compile_options("$<$<COMPILE_LANGUAGE:CXX>:-Wno-unused-but-set-variable>")
-  elseif(CMAKE_CXX_COMPILER_VERSION VERSION_GREATER_EQUAL 9)
-    # Avoid warnings from boost::counting_iterator
-    add_compile_options("$<$<COMPILE_LANGUAGE:CXX>:-Wno-deprecated-copy>")
-    # Avoid warnings from openmpi
-    add_compile_options("$<$<COMPILE_LANGUAGE:CXX>:-Wno-cast-function-type>")
-  endif()
-
->>>>>>> b30846f6
   # Removing unused parameters conflicts with readability rules
   add_compile_options("$<$<COMPILE_LANGUAGE:CXX>:-Wno-unused-parameter>")
 endif()
@@ -149,10 +131,7 @@
   if(CMAKE_CXX_COMPILER_VERSION VERSION_LESS 7)
     message(FATAL_ERROR "clang must be version 7 or higher. Found ${CMAKE_CXX_COMPILER_VERSION}.")
   endif()
-<<<<<<< HEAD
-
-=======
-  
+
   if(CMAKE_CXX_COMPILER_VERSION VERSION_GREATER_EQUAL 10)
     # Avoid warnings from boost::counting_iterator
     add_compile_options("$<$<COMPILE_LANGUAGE:CXX>:-Wno-deprecated-copy>")
@@ -162,16 +141,11 @@
 endif()
 
 if(CMAKE_CXX_COMPILER_ID STREQUAL "AppleClang")
->>>>>>> b30846f6
   add_compile_options("$<$<COMPILE_LANGUAGE:CXX>:-Wno-unused-parameter>")
 endif()
 
 # ICC
-<<<<<<< HEAD
-if(CMAKE_CXX_COMPILER_ID MATCHES "Intel")
-=======
 if(CMAKE_CXX_COMPILER_ID STREQUAL "Intel")
->>>>>>> b30846f6
   if(CMAKE_CXX_COMPILER_VERSION VERSION_LESS 19.0.1)
     message(FATAL_ERROR "icpc must be 19.0.1 or higher. Found ${CMAKE_CXX_COMPILER_VERSION}.")
   endif()
@@ -179,10 +153,6 @@
   add_compile_options("$<$<COMPILE_LANGUAGE:CXX>:-wd68;-wd981;-wd383;-wd869;-wd2196;-wd279;-wd2504;-wd2943;-wd32013;-wd3373>")
 endif()
 
-<<<<<<< HEAD
-
-=======
->>>>>>> b30846f6
 if(CYGWIN)
   message(STATUS "On Cygwin")
   add_definitions(-U__STRICT_ANSI__)
@@ -304,11 +274,7 @@
   endif()
 
   if(USE_HTM)
-<<<<<<< HEAD
-    if(CMAKE_CXX_COMPILER_ID MATCHES "XL")
-=======
     if(CMAKE_CXX_COMPILER_ID STREQUAL "XL")
->>>>>>> b30846f6
       add_compile_options("$<$<COMPILE_LANGUAGE:CXX>:-qtm;-qsmp=speculative>")
       set(GALOIS_USE_HTM on)
       set(GALOIS_USE_SEQ_ONLY on)
@@ -380,10 +346,6 @@
 add_definitions(-D__STDC_CONSTANT_MACROS)
 
 ###### Test Inputs ######
-<<<<<<< HEAD
-
-=======
->>>>>>> b30846f6
 if(GRAPH_LOCATION)
   MESSAGE(STATUS "Using graph location ${GRAPH_LOCATION}")
   set(BASEINPUT "${GRAPH_LOCATION}/small_inputs")
