--- conflicted
+++ resolved
@@ -88,11 +88,6 @@
     permutationFilename("outputNodePermutation",
                         cll::desc("[output node permutation file]"),
                         cll::init(""));
-static cll::opt<bool>
-    symmetricGraph("symmetricGraph",
-                   cll::desc("Set this flag if graph is symmetric"),
-                   cll::init(false));
-
 #ifndef NDEBUG
 enum OutputEdgeType { void_, int32_, int64_ };
 static cll::opt<unsigned int>
@@ -1216,22 +1211,11 @@
   totalTime.start();
 
   if (!symmetricGraph) {
-    GALOIS_DIE("connected components requires a symmetric graph input;"
-               " please use the -symmetricGraph flag "
-               " to indicate the input is a symmetric graph");
-  }
-
-<<<<<<< HEAD
-  if (!symmetricGraph) {
     GALOIS_DIE("This application requires a symmetric graph input;"
                " please use the -symmetricGraph flag "
                " to indicate the input is a symmetric graph.");
   }
-
-  galois::StatTimer T("TotalTime");
-  T.start();
-=======
->>>>>>> ccbe3a3c
+  
   switch (algo) {
   case Algo::async:
     run<AsyncAlgo>();
