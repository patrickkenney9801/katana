/** Common command line processing for benchmarks -*- C++ -*-
 * @file
 * @section License
 *
 * Galois, a framework to exploit amorphous data-parallelism in irregular
 * programs.
 *
 * Copyright (C) 2012, The University of Texas at Austin. All rights reserved.
 * UNIVERSITY EXPRESSLY DISCLAIMS ANY AND ALL WARRANTIES CONCERNING THIS
 * SOFTWARE AND DOCUMENTATION, INCLUDING ANY WARRANTIES OF MERCHANTABILITY,
 * FITNESS FOR ANY PARTICULAR PURPOSE, NON-INFRINGEMENT AND WARRANTIES OF
 * PERFORMANCE, AND ANY WARRANTY THAT MIGHT OTHERWISE ARISE FROM COURSE OF
 * DEALING OR USAGE OF TRADE.  NO WARRANTY IS EITHER EXPRESS OR IMPLIED WITH
 * RESPECT TO THE USE OF THE SOFTWARE OR DOCUMENTATION. Under no circumstances
 * shall University be liable for incidental, special, indirect, direct or
 * consequential damages or loss of profits, interruption of business, or
 * related expenses which may arise from use of Software or Documentation,
 * including but not limited to those resulting from defects in Software and/or
 * Documentation, or loss or inaccuracy of data of any kind.
 *
 * @author Andrew Lenharth <andrewl@lenharth.org>
 */
#ifndef LONESTAR_BOILERPLATE_H
#define LONESTAR_BOILERPLATE_H

#ifdef GALOIS_USE_SVNVERSION
#include "Galois/svnversion.h"
#else
#define SVNVERSION 0
#endif
#include "Galois/Version.h"
#include "Galois/Galois.h"
#include "Galois/Runtime/ll/gio.h"
#include "llvm/Support/CommandLine.h"

#ifdef GALOIS_USE_EXP
#include "Galois/Runtime/Network.h"
#endif

#include <sstream>

//! standard global options to the benchmarks
static llvm::cl::opt<bool> skipVerify("noverify", llvm::cl::desc("Skip verification step"), llvm::cl::init(false));
static llvm::cl::opt<int> numThreads("t", llvm::cl::desc("Number of threads"), llvm::cl::init(1));

//! initialize lonestar benchmark
static void LonestarStart(int argc, char** argv, const char* app, const char* desc = 0, const char* url = 0) {
  using namespace Galois::Runtime::LL;
  using namespace Galois::Runtime::Distributed;
  // initialize the network layer
  NetworkInterface& net = getSystemNetworkInterface();
  net.handleReceives();

  // display the name only if mater host
<<<<<<< HEAD
  if (networkHostID == 0) {
    gPrint("Galois Benchmark Suite v", GALOIS_VERSION_STRING, " (r", SVNVERSION, ")\n");
    gPrint("Copyright (C) ", GALOIS_COPYRIGHT_YEAR_STRING, " The University of Texas at Austin\n");
    gPrint("http://iss.ices.utexas.edu/galois/\n\n");
    gPrint("application: ", app ? app : "unspecified", "\n");
    if (desc)
      gPrint(desc);
    if (url)
      gPrint("http://iss.ices.utexas.edu/?p=projects/galois/benchmarks/", url, "\n");
=======
  gPrint("Galois Benchmark Suite v", GALOIS_VERSION_STRING, " (r", SVNVERSION, ")\n");
  gPrint("Copyright (C) ", GALOIS_COPYRIGHT_YEAR_STRING, " The University of Texas at Austin\n");
  gPrint("http://iss.ices.utexas.edu/galois/\n\n");
  gPrint("application: ", app ? app : "unspecified", "\n");
  if (desc)
    gPrint(desc, "\n");
  if (url)
    gPrint("http://iss.ices.utexas.edu/?p=projects/galois/benchmarks/", url, "\n");
  gPrint("\n");
>>>>>>> 52ffdfe7

    std::ostringstream cmdout;
    for (int i = 0; i < argc; ++i) {
      cmdout << argv[i];
      if (i != argc - 1)
	cmdout << " ";
    }
    gPrint("Num of Hosts: ", networkHostNum, "\n");
    gInfo("CommandLine ", cmdout.str().c_str());
  }
<<<<<<< HEAD
=======
  gInfo("CommandLine ", cmdout.str().c_str());
  
>>>>>>> 52ffdfe7
  char name[256];
  gethostname(name, 256);
  gInfo("Hostname ", name);
  gFlush();

  llvm::cl::ParseCommandLineOptions(argc, argv);
  numThreads = Galois::setActiveThreads(numThreads); 

  Galois::Runtime::reportStat(0, "Threads", numThreads);
}

#endif<|MERGE_RESOLUTION|>--- conflicted
+++ resolved
@@ -46,33 +46,20 @@
 //! initialize lonestar benchmark
 static void LonestarStart(int argc, char** argv, const char* app, const char* desc = 0, const char* url = 0) {
   using namespace Galois::Runtime::LL;
-  using namespace Galois::Runtime::Distributed;
+  using namespace Galois::Runtime;
   // initialize the network layer
   NetworkInterface& net = getSystemNetworkInterface();
   net.handleReceives();
 
   // display the name only if mater host
-<<<<<<< HEAD
   if (networkHostID == 0) {
-    gPrint("Galois Benchmark Suite v", GALOIS_VERSION_STRING, " (r", SVNVERSION, ")\n");
-    gPrint("Copyright (C) ", GALOIS_COPYRIGHT_YEAR_STRING, " The University of Texas at Austin\n");
-    gPrint("http://iss.ices.utexas.edu/galois/\n\n");
-    gPrint("application: ", app ? app : "unspecified", "\n");
-    if (desc)
-      gPrint(desc);
+    gPrint("Galois Benchmark Suite v", GALOIS_VERSION_STRING, " (r", SVNVERSION, ")\n",
+	   "Copyright (C) ", GALOIS_COPYRIGHT_YEAR_STRING, " The University of Texas at Austin\n",
+	   "http://iss.ices.utexas.edu/galois/\n\n",
+	   "application: ", app ? app : "unspecified", "\n",
+	   desc ? desc : "");
     if (url)
       gPrint("http://iss.ices.utexas.edu/?p=projects/galois/benchmarks/", url, "\n");
-=======
-  gPrint("Galois Benchmark Suite v", GALOIS_VERSION_STRING, " (r", SVNVERSION, ")\n");
-  gPrint("Copyright (C) ", GALOIS_COPYRIGHT_YEAR_STRING, " The University of Texas at Austin\n");
-  gPrint("http://iss.ices.utexas.edu/galois/\n\n");
-  gPrint("application: ", app ? app : "unspecified", "\n");
-  if (desc)
-    gPrint(desc, "\n");
-  if (url)
-    gPrint("http://iss.ices.utexas.edu/?p=projects/galois/benchmarks/", url, "\n");
-  gPrint("\n");
->>>>>>> 52ffdfe7
 
     std::ostringstream cmdout;
     for (int i = 0; i < argc; ++i) {
@@ -80,14 +67,9 @@
       if (i != argc - 1)
 	cmdout << " ";
     }
-    gPrint("Num of Hosts: ", networkHostNum, "\n");
+    gInfo("Number of Hosts: ", networkHostNum);
     gInfo("CommandLine ", cmdout.str().c_str());
   }
-<<<<<<< HEAD
-=======
-  gInfo("CommandLine ", cmdout.str().c_str());
-  
->>>>>>> 52ffdfe7
   char name[256];
   gethostname(name, 256);
   gInfo("Hostname ", name);
@@ -95,8 +77,6 @@
 
   llvm::cl::ParseCommandLineOptions(argc, argv);
   numThreads = Galois::setActiveThreads(numThreads); 
-
-  Galois::Runtime::reportStat(0, "Threads", numThreads);
 }
 
 #endif