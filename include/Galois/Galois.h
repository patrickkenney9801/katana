--- conflicted
+++ resolved
@@ -38,30 +38,23 @@
 #include "Galois/Runtime/ParaMeter.h"
 #endif
 
-<<<<<<< HEAD
-=======
 #include GALOIS_CXX11_STD_HEADER(utility)
 #include GALOIS_CXX11_STD_HEADER(type_traits)
 #include GALOIS_CXX11_STD_HEADER(tuple)
 
->>>>>>> 4113c1e4
 /**
  * Main Galois namespace. All the core Galois functionality will be found in here.
  */
 namespace Galois {
 
 /**
-<<<<<<< HEAD
  * Initialize Galois
  * Call before any other galois function
  * This may modify argc and argv inline
  **/
-void init(int& argc char**& argv);
-
-
-
-static constexpr unsigned GALOIS_DEFAULT_CHUNK_SIZE = 32;
-=======
+void init(int& argc, char**& argv);
+
+/**
  * Specify name to appear in statistics. Optional argument to {@link do_all()}
  * and {@link for_each()} loops.
  */
@@ -121,7 +114,8 @@
   constexpr unsigned iwl = tuple_index<tupleType, wl_tag>::value;
   const char* ln = std::get<iloopname>(tpl).n;
   typedef typename std::tuple_element<iwl,tupleType>::type::WL WLTy;
-  Runtime::for_each_impl<WLTy>(r, fn, ln);
+//  Runtime::for_each_impl<WLTy>(r, fn, ln);
+  Runtime::for_each_dist<WLTy>(r, fn, ln);
 }
 
 template<typename RangeTy, typename FunctionTy, typename Tuple>
@@ -136,11 +130,11 @@
   constexpr unsigned isteal = tuple_index<tupleType, do_all_steal>::value;
   const char* ln = std::get<iloopname>(tpl).n;
   bool steal = std::get<isteal>(tpl).b;
-  return Runtime::do_all_impl(r, fn, ln, steal);
+  return Runtime::do_all_dist(r, fn, ln, steal);
+  //return Runtime::do_all_impl(r, fn, ln, steal);
 }
 
 } // namespace HIDDEN
->>>>>>> 4113c1e4
 
 ////////////////////////////////////////////////////////////////////////////////
 // Foreach
@@ -157,50 +151,9 @@
  * @param fn operator
  * @param args optional arguments to loop, e.g., {@see loopname}, {@see wl}
  */
-<<<<<<< HEAD
-#if GALOIS_USE_EXP
-template<typename WLTy, typename IterTy, typename FunctionTy>
-void for_each(IterTy b, IterTy e, FunctionTy fn, const char* loopname = "(NULL)",
-    typename std::enable_if<
-      Runtime::is_serializable<FunctionTy>::value
-      && Runtime::is_serializable<typename std::iterator_traits<IterTy>::value_type>::value
-      >::type* = 0) {
-  Runtime::for_each_dist<WLTy>(b, e, fn, loopname);
-}
-template<typename WLTy, typename IterTy, typename FunctionTy>
-void for_each(IterTy b, IterTy e, FunctionTy fn, const char* loopname = "(NULL)", 
-    typename std::enable_if<
-      !Runtime::is_serializable<FunctionTy>::value
-      || !Runtime::is_serializable<typename std::iterator_traits<IterTy>::value_type>::value
-      >::type* = 0) {
-  Runtime::for_each_impl<WLTy>(Runtime::makeStandardRange(b, e), fn, loopname);
-}
-#else
-template<typename WLTy, typename IterTy, typename FunctionTy>
-void for_each(IterTy b, IterTy e, FunctionTy fn, const char* loopname = "(NULL)") {
-  Runtime::for_each_impl<WLTy>(Runtime::makeStandardRange(b, e), fn, loopname);
-}
-#endif
-
-/**
- * Galois unordered set iterator with default worklist policy.
- * Operator should conform to <code>fn(item, UserContext<T>&)</code> where item is a value from the iteration
- * range and T is the type of item.
- *
- * @param b begining of range of initial items
- * @param e end of range of initial items
- * @param fn operator
- * @param loopname string to identity loop in statistics output
- */
-template<typename IterTy, typename FunctionTy>
-void for_each(IterTy b, IterTy e, FunctionTy fn, const char* loopname = 0) {
-  typedef WorkList::dChunkedFIFO<GALOIS_DEFAULT_CHUNK_SIZE> WLTy;
-  for_each<WLTy, IterTy, FunctionTy>(b, e, fn, loopname);
-=======
 template<typename IterTy, typename FunctionTy, typename... Args>
 void for_each(IterTy b, IterTy e, FunctionTy fn, Args... args) {
   HIDDEN::for_each_gen(Runtime::makeStandardRange(b,e), fn, std::make_tuple(loopname(), wl<HIDDEN::defaultWL>(), args...));
->>>>>>> 4113c1e4
 }
 
 /**
@@ -229,45 +182,9 @@
  * @param fn operator
  * @param args optional arguments to loop
  */
-<<<<<<< HEAD
-#if GALOIS_USE_EXP
-template<typename WLTy, typename ConTy, typename FunctionTy>
-void for_each_local(ConTy c, FunctionTy fn, const char* loopname = 0,
-    typename std::enable_if<Runtime::is_serializable<FunctionTy>::value>::type* = 0) {
-  Runtime::for_each_local_dist<WLTy>(c, fn, loopname);
-}
-
-template<typename WLTy, typename ConTy, typename FunctionTy>
-void for_each_local(ConTy c, FunctionTy fn, const char* loopname = "(NULL)",
-    typename std::enable_if<!Runtime::is_serializable<FunctionTy>::value>::type* = 0) {
-  assert(Galois::Runtime::NetworkInterface::Num == 1);
-  Runtime::for_each_impl<WLTy>(Runtime::makeLocalRange(c), fn, loopname);
-}
-#else
-template<typename WLTy, typename ConTy, typename FunctionTy>
-void for_each_local(ConTy c, FunctionTy fn, const char* loopname = 0) {
-  Runtime::for_each_impl<WLTy>(Runtime::makeLocalRange(c), fn, loopname);
-}
-#endif
-
-/**
- * Galois unordered set iterator with locality-aware container and default worklist policy.
- * Operator should conform to <code>fn(item, UserContext<T>&)</code> where item is an element of c and T 
- * is the type of item.
- *
- * @param c locality-aware container
- * @param fn operator
- * @param loopname string to identity loop in statistics output
- */
-template<typename ConTy, typename FunctionTy>
-void for_each_local(ConTy& c, FunctionTy fn, const char* loopname = 0) {
-  typedef WorkList::dChunkedFIFO<GALOIS_DEFAULT_CHUNK_SIZE> WLTy;
-  for_each_local<WLTy, ConTy, FunctionTy>(c, fn, loopname);
-=======
 template<typename ConTy, typename FunctionTy, typename... Args>
 void for_each_local(ConTy& c, FunctionTy fn, Args... args) {
   HIDDEN::for_each_gen(Runtime::makeLocalRange(c), fn, std::make_tuple(loopname(), wl<HIDDEN::defaultWL>(), args...));
->>>>>>> 4113c1e4
 }
 
 /**
@@ -280,15 +197,9 @@
  * @param args optional arguments to loop
  * @returns fn
  */
-<<<<<<< HEAD
-template<typename IterTy,typename FunctionTy>
-FunctionTy do_all(const IterTy& b, const IterTy& e, FunctionTy fn, const char* loopname = 0) {
-  return Runtime::do_all_impl(Runtime::makeStandardRange(b, e), fn, loopname);
-=======
 template<typename IterTy,typename FunctionTy, typename... Args>
 FunctionTy do_all(const IterTy& b, const IterTy& e, FunctionTy fn, Args... args) {
   return HIDDEN::do_all_gen(Runtime::makeStandardRange(b, e), fn, std::make_tuple(loopname(), do_all_steal(), args...));
->>>>>>> 4113c1e4
 }
 
 /**
@@ -300,15 +211,9 @@
  * @param args optional arguments to loop
  * @returns fn
  */
-<<<<<<< HEAD
-template<typename ConTy,typename FunctionTy>
-FunctionTy do_all_local(ConTy& c, FunctionTy fn, const char* loopname = 0, bool steel = false) {
-  return Runtime::do_all_impl(Runtime::makeLocalRange(c), fn, loopname, steel);
-=======
 template<typename ConTy,typename FunctionTy, typename... Args>
 FunctionTy do_all_local(ConTy& c, FunctionTy fn, Args... args) {
   return HIDDEN::do_all_gen(Runtime::makeLocalRange(c), fn, std::make_tuple(loopname(), do_all_steal(), args...));
->>>>>>> 4113c1e4
 }
 
 /**
@@ -319,23 +224,10 @@
  * @param fn operator
  * @param loopname string to identify loop in statistics output
  */
-#if GALOIS_USE_EXP
 template<typename FunctionTy>
-static inline void on_each(FunctionTy fn, const char* loopname = 0,
-    typename std::enable_if<Runtime::is_serializable<FunctionTy>::value>::type* = 0) {
+static inline void on_each(FunctionTy fn, const char* loopname = 0) {
   Runtime::on_each_impl_dist(fn, loopname);
 }
-template<typename FunctionTy>
-static inline void on_each(FunctionTy fn, const char* loopname = 0,
-    typename std::enable_if<!Runtime::is_serializable<FunctionTy>::value>::type* = 0) {
-  Runtime::on_each_impl(fn, loopname);
-}
-#else
-template<typename FunctionTy>
-static inline void on_each(FunctionTy fn, const char* loopname = "(NULL)") {
-  Runtime::on_each_impl(fn, loopname);
-}
-#endif
 
 /**
  * Preallocates pages on each thread.
@@ -343,11 +235,7 @@
  * @param num number of pages to allocate of size {@link Galois::Runtime::MM::pageSize}
  */
 static inline void preAlloc(int num) {
-#if GALOIS_USE_EXP
   Runtime::preAlloc_impl_dist(num);
-#else
-  Runtime::preAlloc_impl(num);
-#endif
 }
 
 /**
